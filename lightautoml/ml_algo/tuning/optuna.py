""""Classes to implement hyperparameter tuning using Optuna."""

import logging

from abc import ABC
from abc import abstractmethod
from copy import copy
from copy import deepcopy
from typing import Callable
from typing import Optional
from typing import Tuple
from typing import TypeVar
from typing import Union

import optuna

from numpy.lib.twodim_base import tri

from lightautoml.dataset.base import LAMLDataset
from lightautoml.ml_algo.base import MLAlgo
from lightautoml.ml_algo.tuning.base import Distribution
from lightautoml.ml_algo.tuning.base import ParamsTuner
from lightautoml.validation.base import HoldoutIterator
from lightautoml.validation.base import TrainValidIterator


logger = logging.getLogger(__name__)
optuna.logging.enable_propagation()
optuna.logging.disable_default_handler()
optuna.logging.set_verbosity(optuna.logging.DEBUG)

TunableAlgo = TypeVar("TunableAlgo", bound=MLAlgo)

OPTUNA_DISTRIBUTIONS_MAP = {
    Distribution.CHOICE: "suggest_categorical",
    Distribution.UNIFORM: "suggest_uniform",
    Distribution.LOGUNIFORM: "suggest_loguniform",
    Distribution.INTUNIFORM: "suggest_int",
    Distribution.DISCRETEUNIFORM: "suggest_discrete_uniform",
}


<<<<<<< HEAD
class OptunaTunableMixin(ABC):
    """Optuna Sampler."""

    mean_trial_time: float = None
    optimization_search_space: dict = None

    def __init__(self, *args, **kwargs):
        if "optimization_search_space" in kwargs:
            self.optimization_search_space = kwargs["optimization_search_space"]
            del kwargs["optimization_search_space"]
        super().__init__(*args, **kwargs)

    def _sample_parameters(self, trial: optuna.trial.Trial, suggested_params: dict, estimated_n_trials: int) -> dict:
        if self.optimization_search_space is None:
            self.optimization_search_space = self._get_search_spaces(suggested_params, estimated_n_trials)

        return self._sample(trial, suggested_params)

    def _sample(self, trial: optuna.trial.Trial, suggested_params: dict) -> dict:
        # logger.info3(f'Suggested parameters: {suggested_params}')

        trial_values = copy(suggested_params)

        for parameter, SearchSpace in self.optimization_search_space.items():
            if SearchSpace.distribution_type in OPTUNA_DISTRIBUTIONS_MAP:
                trial_values[parameter] = getattr(trial, OPTUNA_DISTRIBUTIONS_MAP[SearchSpace.distribution_type])(
                    name=parameter, **SearchSpace.params
                )
            else:
                raise ValueError(f"Optuna does not support distribution {SearchSpace.distribution_type}")

        return trial_values

    @abstractmethod
    def _get_search_spaces(self, suggested_params: dict, estimated_n_trials: int) -> dict:
        """Get search spaces for hyperparameters.

        Args:
            suggested_params: Dict with parameters.
            estimated_n_trials: Maximum number of hyperparameter estimations.

        Returns:
            Dict with search spaces for hyperparameters.

        """

    def trial_params_values(
        self: TunableAlgo,
        estimated_n_trials: int,
        trial: optuna.trial.Trial,
        train_valid_iterator: Optional[TrainValidIterator] = None,
    ) -> dict:
        """

        Args:
            estimated_n_trials: Maximum number of hyperparameter estimations.
            trial: Optuna trial object.
            train_valid_iterator: Iterator used for getting
              parameters depending on dataset.

        """

        return self._sample_parameters(
            estimated_n_trials=estimated_n_trials,
            trial=trial,
            suggested_params=self.init_params_on_input(train_valid_iterator),
        )

    def get_objective(
        self: TunableAlgo,
        estimated_n_trials: int,
        train_valid_iterator: TrainValidIterator,
    ) -> Callable[[optuna.trial.Trial], Union[float, int]]:
        """Get objective.

        Args:
            estimated_n_trials: Maximum number of hyperparameter estimations.
            train_valid_iterator: Used for getting parameters
              depending on dataset.

        Returns:
            Callable objective.

        """
        assert isinstance(self, MLAlgo)

        def objective(trial: optuna.trial.Trial) -> float:
            _ml_algo = deepcopy(self)
            _ml_algo.params = _ml_algo.trial_params_values(
                estimated_n_trials=estimated_n_trials,
                train_valid_iterator=train_valid_iterator,
                trial=trial,
            )

            output_dataset = _ml_algo.fit_predict(train_valid_iterator=train_valid_iterator)

            return _ml_algo.score(output_dataset)

        return objective


=======
>>>>>>> 9a5afcd9
class OptunaTuner(ParamsTuner):
    """Wrapper for optuna tuner."""

    _name: str = "OptunaTuner"

    study: optuna.study.Study = None
    estimated_n_trials: int = None
    mean_trial_time: Optional[int] = None

    def __init__(
        # TODO: For now, metric is designed to be greater is better. Change maximize param after metric refactor if needed
        self,
        timeout: Optional[int] = 1000,
        n_trials: Optional[int] = 100,
        direction: Optional[str] = "maximize",
        fit_on_holdout: bool = True,
        random_state: int = 42,
    ):
        """

        Args:
            timeout: Maximum learning time.
            n_trials: Maximum number of trials.
            direction: Direction of optimization.
              Set ``minimize`` for minimization
              and ``maximize`` for maximization.
            fit_on_holdout: Will be used holdout cv-iterator.
            random_state: Seed for optuna sampler.

        """

        self.timeout = timeout
        self.n_trials = n_trials
        self.estimated_n_trials = n_trials
        self.direction = direction
        self._fit_on_holdout = fit_on_holdout
        self.random_state = random_state

    def _upd_timeout(self, timeout):
        self.timeout = min(self.timeout, timeout)

    def fit(
        self,
        ml_algo: TunableAlgo,
        train_valid_iterator: Optional[TrainValidIterator] = None,
    ) -> Tuple[Optional[TunableAlgo], Optional[LAMLDataset]]:
        """Tune model.

        Args:
            ml_algo: Algo that is tuned.
            train_valid_iterator: Classic cv-iterator.

        Returns:
            Tuple (None, None) if an optuna exception raised
            or ``fit_on_holdout=True`` and ``train_valid_iterator`` is
            not :class:`~lightautoml.validation.base.HoldoutIterator`.
            Tuple (MlALgo, preds_ds) otherwise.

        """
        assert not ml_algo.is_fitted, "Fitted algo cannot be tuned."
        # optuna.logging.set_verbosity(logger.getEffectiveLevel())
        # upd timeout according to ml_algo timer
<<<<<<< HEAD
        estimated_tuning_time = ml_algo.timer.estimate_tuner_time(len(train_valid_iterator))
        # TODO: Check for minimal runtime!
        estimated_tuning_time = max(estimated_tuning_time, 1)
=======
        estimated_tuning_time = ml_algo.timer.estimate_tuner_time(
            len(train_valid_iterator)
        )
        if estimated_tuning_time:
            # TODO: Check for minimal runtime!
            estimated_tuning_time = max(estimated_tuning_time, 1)
            self._upd_timeout(estimated_tuning_time)
>>>>>>> 9a5afcd9

        logger.info(
            f"Start hyperparameters optimization for \x1b[1m{ml_algo._name}\x1b[0m ... Time budget is {self.timeout:.2f} secs"
        )

        metric_name = train_valid_iterator.train.task.get_dataset_metric().name
        ml_algo = deepcopy(ml_algo)

        flg_new_iterator = False
        if self._fit_on_holdout and type(train_valid_iterator) != HoldoutIterator:
            train_valid_iterator = train_valid_iterator.convert_to_holdout_iterator()
            flg_new_iterator = True

        # TODO: Check if time estimation will be ok with multiprocessing
        def update_trial_time(study: optuna.study.Study, trial: optuna.trial.FrozenTrial):
            """Callback for number of iteration with time cut-off.

            Args:
                study: Optuna study object.
                trial: Optuna trial object.

            """
<<<<<<< HEAD
            ml_algo.mean_trial_time = study.trials_dataframe()["duration"].mean().total_seconds()
            self.estimated_n_trials = min(self.n_trials, self.timeout // ml_algo.mean_trial_time)
=======
            self.mean_trial_time = (
                study.trials_dataframe()["duration"].mean().total_seconds()
            )
            self.estimated_n_trials = min(
                self.n_trials, self.timeout // self.mean_trial_time
            )
>>>>>>> 9a5afcd9
            logger.info3(
                f"\x1b[1mTrial {len(study.trials)}\x1b[0m with hyperparameters {trial.params} scored {trial.value} in {trial.duration}"
            )

        try:

            sampler = optuna.samplers.TPESampler(seed=self.random_state)
            self.study = optuna.create_study(direction=self.direction, sampler=sampler)

            self.study.optimize(
                func=self._get_objective(
                    ml_algo=ml_algo,
                    estimated_n_trials=self.estimated_n_trials,
                    train_valid_iterator=train_valid_iterator,
                ),
                n_trials=self.n_trials,
                timeout=self.timeout,
                callbacks=[update_trial_time],
                # show_progress_bar=True,
            )

            # need to update best params here
            self._best_params = self.study.best_params
            ml_algo.params = self._best_params

            logger.info(f"Hyperparameters optimization for \x1b[1m{ml_algo._name}\x1b[0m completed")
            logger.info2(
                f"The set of hyperparameters \x1b[1m{self._best_params}\x1b[0m\n achieve {self.study.best_value:.4f} {metric_name}"
            )

            if flg_new_iterator:
                # if tuner was fitted on holdout set we dont need to save train results
                return None, None

            preds_ds = ml_algo.fit_predict(train_valid_iterator)

            return ml_algo, preds_ds
        except optuna.exceptions.OptunaError:
            return None, None

    def _get_objective(
        self,
        ml_algo: TunableAlgo,
        estimated_n_trials: int,
        train_valid_iterator: TrainValidIterator,
    ) -> Callable[[optuna.trial.Trial], Union[float, int]]:
        """Get objective.

        Args:
            estimated_n_trials: Maximum number of hyperparameter estimations.
            train_valid_iterator: Used for getting parameters
              depending on dataset.

        Returns:
            Callable objective.

        """
        assert isinstance(ml_algo, MLAlgo)

        def objective(trial: optuna.trial.Trial) -> float:
            _ml_algo = deepcopy(ml_algo)

            optimization_search_space = _ml_algo.optimization_search_space

            if not optimization_search_space:
                optimization_search_space = _ml_algo._get_default_search_spaces(
                    suggested_params=_ml_algo.init_params_on_input(
                        train_valid_iterator
                    ),
                    estimated_n_trials=estimated_n_trials,
                )

            if callable(optimization_search_space):
                _ml_algo.params = optimization_search_space(
                    trial=trial,
                    optimization_search_space=optimization_search_space,
                    suggested_params=_ml_algo.init_params_on_input(
                        train_valid_iterator
                    ),
                )
            else:
                _ml_algo.params = self._sample(
                    trial=trial,
                    optimization_search_space=optimization_search_space,
                    suggested_params=_ml_algo.init_params_on_input(
                        train_valid_iterator
                    ),
                )

            output_dataset = _ml_algo.fit_predict(
                train_valid_iterator=train_valid_iterator
            )

            return _ml_algo.score(output_dataset)

        return objective

    def _sample(
        self,
        optimization_search_space,
        trial: optuna.trial.Trial,
        suggested_params: dict,
    ) -> dict:
        # logger.info3(f'Suggested parameters: {suggested_params}')

        trial_values = copy(suggested_params)

        for parameter, SearchSpace in optimization_search_space.items():
            if SearchSpace.distribution_type in OPTUNA_DISTRIBUTIONS_MAP:
                trial_values[parameter] = getattr(
                    trial, OPTUNA_DISTRIBUTIONS_MAP[SearchSpace.distribution_type]
                )(name=parameter, **SearchSpace.params)
            else:
                raise ValueError(
                    f"Optuna does not support distribution {SearchSpace.distribution_type}"
                )

        return trial_values

    def plot(self):
        """Plot optimization history of all trials in a study."""
        return optuna.visualization.plot_optimization_history(self.study)<|MERGE_RESOLUTION|>--- conflicted
+++ resolved
@@ -40,110 +40,6 @@
 }
 
 
-<<<<<<< HEAD
-class OptunaTunableMixin(ABC):
-    """Optuna Sampler."""
-
-    mean_trial_time: float = None
-    optimization_search_space: dict = None
-
-    def __init__(self, *args, **kwargs):
-        if "optimization_search_space" in kwargs:
-            self.optimization_search_space = kwargs["optimization_search_space"]
-            del kwargs["optimization_search_space"]
-        super().__init__(*args, **kwargs)
-
-    def _sample_parameters(self, trial: optuna.trial.Trial, suggested_params: dict, estimated_n_trials: int) -> dict:
-        if self.optimization_search_space is None:
-            self.optimization_search_space = self._get_search_spaces(suggested_params, estimated_n_trials)
-
-        return self._sample(trial, suggested_params)
-
-    def _sample(self, trial: optuna.trial.Trial, suggested_params: dict) -> dict:
-        # logger.info3(f'Suggested parameters: {suggested_params}')
-
-        trial_values = copy(suggested_params)
-
-        for parameter, SearchSpace in self.optimization_search_space.items():
-            if SearchSpace.distribution_type in OPTUNA_DISTRIBUTIONS_MAP:
-                trial_values[parameter] = getattr(trial, OPTUNA_DISTRIBUTIONS_MAP[SearchSpace.distribution_type])(
-                    name=parameter, **SearchSpace.params
-                )
-            else:
-                raise ValueError(f"Optuna does not support distribution {SearchSpace.distribution_type}")
-
-        return trial_values
-
-    @abstractmethod
-    def _get_search_spaces(self, suggested_params: dict, estimated_n_trials: int) -> dict:
-        """Get search spaces for hyperparameters.
-
-        Args:
-            suggested_params: Dict with parameters.
-            estimated_n_trials: Maximum number of hyperparameter estimations.
-
-        Returns:
-            Dict with search spaces for hyperparameters.
-
-        """
-
-    def trial_params_values(
-        self: TunableAlgo,
-        estimated_n_trials: int,
-        trial: optuna.trial.Trial,
-        train_valid_iterator: Optional[TrainValidIterator] = None,
-    ) -> dict:
-        """
-
-        Args:
-            estimated_n_trials: Maximum number of hyperparameter estimations.
-            trial: Optuna trial object.
-            train_valid_iterator: Iterator used for getting
-              parameters depending on dataset.
-
-        """
-
-        return self._sample_parameters(
-            estimated_n_trials=estimated_n_trials,
-            trial=trial,
-            suggested_params=self.init_params_on_input(train_valid_iterator),
-        )
-
-    def get_objective(
-        self: TunableAlgo,
-        estimated_n_trials: int,
-        train_valid_iterator: TrainValidIterator,
-    ) -> Callable[[optuna.trial.Trial], Union[float, int]]:
-        """Get objective.
-
-        Args:
-            estimated_n_trials: Maximum number of hyperparameter estimations.
-            train_valid_iterator: Used for getting parameters
-              depending on dataset.
-
-        Returns:
-            Callable objective.
-
-        """
-        assert isinstance(self, MLAlgo)
-
-        def objective(trial: optuna.trial.Trial) -> float:
-            _ml_algo = deepcopy(self)
-            _ml_algo.params = _ml_algo.trial_params_values(
-                estimated_n_trials=estimated_n_trials,
-                train_valid_iterator=train_valid_iterator,
-                trial=trial,
-            )
-
-            output_dataset = _ml_algo.fit_predict(train_valid_iterator=train_valid_iterator)
-
-            return _ml_algo.score(output_dataset)
-
-        return objective
-
-
-=======
->>>>>>> 9a5afcd9
 class OptunaTuner(ParamsTuner):
     """Wrapper for optuna tuner."""
 
@@ -206,19 +102,11 @@
         assert not ml_algo.is_fitted, "Fitted algo cannot be tuned."
         # optuna.logging.set_verbosity(logger.getEffectiveLevel())
         # upd timeout according to ml_algo timer
-<<<<<<< HEAD
         estimated_tuning_time = ml_algo.timer.estimate_tuner_time(len(train_valid_iterator))
-        # TODO: Check for minimal runtime!
-        estimated_tuning_time = max(estimated_tuning_time, 1)
-=======
-        estimated_tuning_time = ml_algo.timer.estimate_tuner_time(
-            len(train_valid_iterator)
-        )
         if estimated_tuning_time:
             # TODO: Check for minimal runtime!
             estimated_tuning_time = max(estimated_tuning_time, 1)
             self._upd_timeout(estimated_tuning_time)
->>>>>>> 9a5afcd9
 
         logger.info(
             f"Start hyperparameters optimization for \x1b[1m{ml_algo._name}\x1b[0m ... Time budget is {self.timeout:.2f} secs"
@@ -241,17 +129,9 @@
                 trial: Optuna trial object.
 
             """
-<<<<<<< HEAD
             ml_algo.mean_trial_time = study.trials_dataframe()["duration"].mean().total_seconds()
             self.estimated_n_trials = min(self.n_trials, self.timeout // ml_algo.mean_trial_time)
-=======
-            self.mean_trial_time = (
-                study.trials_dataframe()["duration"].mean().total_seconds()
-            )
-            self.estimated_n_trials = min(
-                self.n_trials, self.timeout // self.mean_trial_time
-            )
->>>>>>> 9a5afcd9
+
             logger.info3(
                 f"\x1b[1mTrial {len(study.trials)}\x1b[0m with hyperparameters {trial.params} scored {trial.value} in {trial.duration}"
             )
@@ -318,9 +198,7 @@
 
             if not optimization_search_space:
                 optimization_search_space = _ml_algo._get_default_search_spaces(
-                    suggested_params=_ml_algo.init_params_on_input(
-                        train_valid_iterator
-                    ),
+                    suggested_params=_ml_algo.init_params_on_input(train_valid_iterator),
                     estimated_n_trials=estimated_n_trials,
                 )
 
@@ -328,22 +206,16 @@
                 _ml_algo.params = optimization_search_space(
                     trial=trial,
                     optimization_search_space=optimization_search_space,
-                    suggested_params=_ml_algo.init_params_on_input(
-                        train_valid_iterator
-                    ),
+                    suggested_params=_ml_algo.init_params_on_input(train_valid_iterator),
                 )
             else:
                 _ml_algo.params = self._sample(
                     trial=trial,
                     optimization_search_space=optimization_search_space,
-                    suggested_params=_ml_algo.init_params_on_input(
-                        train_valid_iterator
-                    ),
-                )
-
-            output_dataset = _ml_algo.fit_predict(
-                train_valid_iterator=train_valid_iterator
-            )
+                    suggested_params=_ml_algo.init_params_on_input(train_valid_iterator),
+                )
+
+            output_dataset = _ml_algo.fit_predict(train_valid_iterator=train_valid_iterator)
 
             return _ml_algo.score(output_dataset)
 
@@ -361,13 +233,11 @@
 
         for parameter, SearchSpace in optimization_search_space.items():
             if SearchSpace.distribution_type in OPTUNA_DISTRIBUTIONS_MAP:
-                trial_values[parameter] = getattr(
-                    trial, OPTUNA_DISTRIBUTIONS_MAP[SearchSpace.distribution_type]
-                )(name=parameter, **SearchSpace.params)
+                trial_values[parameter] = getattr(trial, OPTUNA_DISTRIBUTIONS_MAP[SearchSpace.distribution_type])(
+                    name=parameter, **SearchSpace.params
+                )
             else:
-                raise ValueError(
-                    f"Optuna does not support distribution {SearchSpace.distribution_type}"
-                )
+                raise ValueError(f"Optuna does not support distribution {SearchSpace.distribution_type}")
 
         return trial_values
 
