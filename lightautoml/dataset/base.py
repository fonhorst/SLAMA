--- conflicted
+++ resolved
@@ -13,14 +13,9 @@
 from ..tasks.base import Task
 from .roles import ColumnRole
 
-<<<<<<< HEAD
-valid_array_attributes = ('target', 'group', 'folds', 'weights', 'treatment')
-array_attr_roles = ('Target', 'Group', 'Folds', 'Weights', 'Treatment')
-=======
-
-valid_array_attributes = ("target", "group", "folds", "weights")
-array_attr_roles = ("Target", "Group", "Folds", "Weights")
->>>>>>> 2eaa05b2
+
+valid_array_attributes = ("target", "group", "folds", "weights", "treatment")
+array_attr_roles = ("Target", "Group", "Folds", "Weights", "Treatment")
 # valid_tasks = ('reg', 'binary', 'multiclass') # TODO: Add multiclass and multilabel. Refactor for some dataset and pipes needed
 # valid_tasks = ('reg', 'binary')
 
