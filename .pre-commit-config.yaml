repos:
  - repo: https://github.com/psf/black
    rev: 20.8b1
    hooks:
      - id: black
        args: [--line-length=120]

  - repo: https://github.com/PyCQA/isort
    rev: 5.12.0
    hooks:
      - id: isort
        args: ["--settings-path pyproject.toml"]

  - repo: https://github.com/pre-commit/pre-commit-hooks
    rev: v3.4.0
    hooks:
      - id: trailing-whitespace
      - id: end-of-file-fixer
      - id: debug-statements

<<<<<<< HEAD
  - repo: https://github.com/pycqa/flake8
=======
  - repo: https://github.com/pycqa/flake8.git
>>>>>>> 3a7a7e01
    rev: 3.8.4
    hooks:
      - id: flake8

#   - repo: https://github.com/pre-commit/mirrors-mypy
#     rev: v0.761
#     hooks:
#       - id: mypy
#         args: [--show-error-codes]<|MERGE_RESOLUTION|>--- conflicted
+++ resolved
@@ -17,12 +17,7 @@
       - id: trailing-whitespace
       - id: end-of-file-fixer
       - id: debug-statements
-
-<<<<<<< HEAD
-  - repo: https://github.com/pycqa/flake8
-=======
   - repo: https://github.com/pycqa/flake8.git
->>>>>>> 3a7a7e01
     rev: 3.8.4
     hooks:
       - id: flake8
